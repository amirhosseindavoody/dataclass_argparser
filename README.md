# DataclassArgParser

A utility for creating command-line argument parsers from Python dataclasses.

## Overview

DataclassArgParser provides a simple way to automatically generate argparse-based command-line interfaces from Python dataclasses. It extracts help text from field metadata and provides type-based metavars for better user experience. It also supports loading configuration from YAML or JSON files.

## Features

- **Automatic argument generation** from dataclass fields
- **Type-based metavars** (INT, FLOAT, STRING, etc.)
- **Help text extraction** from field metadata
- **Config file support** (JSON and YAML formats)
- **Command-line override** of config file values
- **Required field validation** with clear error messages
- **Multiple dataclass support** in a single parser
- **Nested dataclass support** with dot notation for field access
- **Literal type support** with choice validation
- **Dictionary type support** with JSON and key=value formats
- **List and tuple type support** for collections
- **Custom flags** for mixing dataclass args with manual flags
- **Configurable config flag** option (e.g., `-c`, `--config`)
- **Modern build system** using pixi-build and Hatchling

## Installation

### Using Pixi

```bash
# Install the latest version from main
pixi add dataclass-argparser --git https://github.com/amirhosseindavoody/dataclass_argparser --branch main

# Install a specific version from tag
pixi add dataclass-argparser --git https://github.com/amirhosseindavoody/dataclass_argparser --tag v2025.10.20
```

### Using pip
```bash
# Install the package in development mode
pip install -e .

# Install with YAML support
pip install -e ".[yaml]"

# Install with test dependencies
pip install -e ".[test]"

# Build the package (uses hatchling)
pip install build
python -m build
```

## Quick Start

```python
from dataclasses import dataclass, field
from typing import Literal
from dataclass_argparser import DataclassArgParser

@dataclass
class Config:
    name: str = field(default="test", metadata={"help": "The name to use"})
    count: int = field(default=5, metadata={"help": "Number of items"})
    rate: float = field(default=0.5, metadata={"help": "Processing rate"})
    debug: bool = field(default=False, metadata={"help": "Enable debug mode"})
    environment: Literal["dev", "staging", "prod"] = field(default="dev", metadata={"help": "Environment"})
    tags: list[str] = field(default_factory=lambda: ["default"], metadata={"help": "List of tags"})
    coordinates: tuple[int, int] = field(default=(0, 0), metadata={"help": "X,Y coordinates"})
    settings: dict[str, str] = field(default_factory=lambda: {"key": "value"}, metadata={"help": "Settings dict"})
    required_field: str = field(metadata={"help": "A required field"})

parser = DataclassArgParser(Config)
result = parser.parse()
config = result['Config']

print(f"Name: {config.name}")
print(f"Count: {config.count}")
print(f"Rate: {config.rate}")
print(f"Debug: {config.debug}")
print(f"Environment: {config.environment}")
print(f"Tags: {config.tags}")
print(f"Coordinates: {config.coordinates}")
print(f"Settings: {config.settings}")
print(f"Required: {config.required_field}")
```

## Usage Examples

### Basic Usage

```bash
# All supported types
python script.py \
  --Config.name "myname" \
  --Config.count 10 \
  --Config.rate 0.75 \
  --Config.debug true \
  --Config.environment "prod" \
  --Config.tags "api,backend" \
  --Config.coordinates "100,200" \
  --Config.settings '{"db": "postgres", "cache": "redis"}' \
  --Config.required_field "value"
```

### Using Config Files

Create a config file `config.json`:
```json
{
  "Config": {
    "name": "from_config",
    "count": 100,
    "rate": 0.8,
    "debug": true,
    "environment": "staging",
    "tags": ["config", "auto"],
    "coordinates": [50, 75],
    "settings": {"database": "mysql", "port": "3306"},
    "required_field": "config_value"
  }
}
```

Then use it:
```bash
python script.py --config config.json
```

### Override Config with Command Line

```bash
python script.py --config config.json --Config.count 200
```

This will use values from `config.json` but override `count` to 200.

#### Override Examples for All Supported Types

Create a comprehensive config file `example_config.json`:
```json
{
  "AppConfig": {
    "name": "config_name",
    "port": 8080,
    "rate": 0.5,
    "debug": false,
    "environment": "dev",
    "tags": ["config", "default"],
    "coordinates": [10, 20, 30],
    "database": {"host": "localhost", "port": "5432"},
    "features": {"cache": true, "logging": false}
  }
}
```

**Basic Types Override:**
```bash
# Override string
python script.py --config example_config.json --AppConfig.name "override_name"

# Override integer
python script.py --config example_config.json --AppConfig.port 9000

# Override float
python script.py --config example_config.json --AppConfig.rate 0.75

# Override boolean
python script.py --config example_config.json --AppConfig.debug true
```

**Literal Types Override:**
```bash
# Override Literal choice (assuming environment: Literal["dev", "staging", "prod"])
python script.py --config example_config.json --AppConfig.environment "prod"
```

**List Types Override:**
```bash
# Override list with comma-separated values
python script.py --config example_config.json --AppConfig.tags "production,release"

# Override list with bracket notation
python script.py --config example_config.json --AppConfig.tags "[api,backend]"
```

**Tuple Types Override:**
```bash
# Override tuple with comma-separated values
python script.py --config example_config.json --AppConfig.coordinates "100,200,300"

# Override tuple with parentheses
python script.py --config example_config.json --AppConfig.coordinates "(50,75,100)"
```

**Dict Types Override:**
```bash
# Override dict with JSON format
python script.py --config example_config.json --AppConfig.database '{"host": "prod-db", "port": "3306"}'

# Override dict with key=value format
python script.py --config example_config.json --AppConfig.features "cache=false,logging=true"

# Override with empty dict
python script.py --config example_config.json --AppConfig.database "{}"
```

**Multiple Overrides:**
```bash
# Override multiple fields at once
python script.py --config example_config.json \
  --AppConfig.name "production" \
  --AppConfig.port 443 \
  --AppConfig.debug false \
  --AppConfig.tags "prod,live" \
  --AppConfig.database '{"host": "prod-db", "port": "5432", "ssl": "true"}'
```

## Priority Order

Values are resolved in this priority order (highest to lowest):
1. Command-line arguments
2. Config file values
3. Dataclass default values

## Development and Testing

### Running Tests with Pixi

```bash
# Run tests with verbose output (recommended)
pixi run test-verbose

# Run basic tests
pixi run test

# Run tests with coverage report (HTML, terminal, and XML)
pixi run test-coverage

# Run all tests including examples validation
pixi run test-all
```

### Running Tests with pytest

```bash
# Run tests directly
python -m pytest tests/

# Run with coverage
python -m pytest tests/ --cov=src/dataclass_argparser --cov-report=html --cov-report=term
```

### Building the Package

```bash
# Build with pixi-build (conda packages)
pixi run build

# Build with Hatchling (PyPI packages)
pixi run build-pypi

# Clean build artifacts
pixi run clean
```

### Running Examples

```bash
# Show basic example help
pixi run run-basic-example

# Show override example help
pixi run run-override-example

# Run full demo
pixi run demo
```

## API Reference

### DataclassArgParser

Main class for creating argument parsers from dataclasses.

#### Constructor

```python
DataclassArgParser(
    *dataclass_types: Type[Any],
    flags: Optional[list] = None,
    config_flag: Union[str, list[str], tuple[str, ...]] = "--config",
    **dataclass_kwargs: Type[Any]
)
```

**Parameters:**
<<<<<<< HEAD
- `*dataclass_types`: One or more dataclass types to generate arguments from (positional arguments). The class name will be used as the key in the result dictionary.
- `flags` (optional): A list of custom flags to add to the underlying parser. Each item may be either:
  - a tuple/list of `(short_flag, long_flag, kwargs_dict)` where `short_flag` and `long_flag` are option strings (e.g. `'-v'`, `'--verbose'`), and `kwargs_dict` is a dict of keyword args forwarded to `argparse.ArgumentParser.add_argument`; or
  - a dict of the form `{'names': name_or_list, 'kwargs': {...}}`.
  This lets you mix manually-declared flags (for example `--verbose`, `--dry-run`) with auto-generated dataclass arguments.
- `config_flag` (optional): Customize the command-line option(s) used to load a config file. Accepts a single string (e.g. `'--cfg'`) or a list/tuple of option strings (e.g. `['-c', '--config']`). The default is `"--config"`.
- `**dataclass_kwargs`: Dataclass types passed as keyword arguments. The keyword name will be used as the key in the result dictionary instead of the class name. This allows custom naming and more Pythonic usage.

**Reserved Keywords:**
- `flags`: Reserved for custom flag specification. Cannot be used as a dataclass keyword argument name.
- `config_flag`: Reserved for config file flag specification. Cannot be used as a dataclass keyword argument name.
- `config`: Can be used as a dataclass keyword argument name, but doing so will disable the default config file loading mechanism. The `config` keyword will then be treated as a regular dataclass argument.
=======
- `*dataclass_types`: One or more dataclass types to generate arguments from
- `flags` (optional): A list of custom flags to add to the parser. Each item can be:
  - A tuple: `(name_or_names, kwargs_dict)` where `name_or_names` is a string like `'--verbose'` or a list like `['-v', '--verbose']`, and `kwargs_dict` contains argparse keyword arguments
  - A dict: `{'names': name_or_names, 'kwargs': {...}}` with the same structure

  Examples:
  ```python
  flags=[
      ("--verbose", {"action": "store_true", "help": "Verbose mode"}),
      (["--log", "-l"], {"type": str, "help": "Log file"}),
      {"names": "--debug", "kwargs": {"action": "store_true"}},
  ]
  ```
- `config_flag` (optional): Customize the config file option. Accepts:
  - A single string: `"--config"` or `"--cfg"`
  - A list/tuple: `['-c', '--config']` or `('-c', '--cfg')`

  Default is `"--config"`. The parser will accept the specified option(s) for loading configuration files.
>>>>>>> 7d1d9a01

#### Methods

##### add_flag(*names: str, **kwargs: Any) -> None

Add an individual command-line flag/argument to the parser.

**Parameters:**
- `*names`: One or more option strings (e.g., `'--verbose'` or `'-v'`, `'--verbose'`)
- `**kwargs`: Keyword arguments passed through to `argparse.ArgumentParser.add_argument()`

**Example:**
```python
parser.add_flag('--verbose', '-v', action='store_true', help='Enable verbose output')
parser.add_flag('--output', type=str, default='out.txt', help='Output file')
```

##### parse(args=None) -> Dict[str, Any]

Parse command-line arguments and return dataclass instances.

**Parameters:**
- `args`: Optional list of arguments to parse. If None, uses sys.argv.

**Returns:**
<<<<<<< HEAD
- Dict mapping dataclass names (or custom keyword names) to their instantiated objects with parsed values.
=======
- Dict mapping dataclass names to their instantiated objects with parsed values. Custom flags are included as top-level keys in the dictionary.
>>>>>>> 7d1d9a01

**Raises:**
- `SystemExit`: If required fields are not provided either as command-line arguments or in the config file.

## Keyword Arguments for Dataclasses

You can pass dataclass types as keyword arguments to customize the names used in the result dictionary. This provides a more flexible and Pythonic interface.

### Basic Keyword Arguments

```python
from dataclasses import dataclass, field
from dataclass_argparser import DataclassArgParser

@dataclass
class GlobalConfig:
    name: str = field(default="test", metadata={"help": "The name to use"})

# Use keyword argument to specify custom name
parser = DataclassArgParser(global_config=GlobalConfig)
result = parser.parse()

# Access using the custom name
config = result["global_config"]
print(config.name)
```

### Mixing Positional and Keyword Arguments

You can mix positional and keyword arguments. Positional arguments use the class name as the key, while keyword arguments use the custom name:

```python
@dataclass
class AppConfig:
    version: str = field(default="1.0", metadata={"help": "App version"})

# Mix positional and keyword
parser = DataclassArgParser(
    GlobalConfig,           # Uses "GlobalConfig" as key
    app_config=AppConfig    # Uses "app_config" as key
)
result = parser.parse()

print(result["GlobalConfig"].name)  # Positional
print(result["app_config"].version)  # Keyword
```

### Example from Command Line

When using keyword arguments, the CLI argument names reflect the custom names:

```bash
# With keyword argument name "global_config"
python script.py --global_config.name "myname" --global_config.count 10

# With positional argument (uses class name "GlobalConfig")
python script.py --GlobalConfig.name "myname" --GlobalConfig.count 10
```

### Reserved Keywords

Three keywords are reserved and have special behavior:

1. **`flags`**: Reserved for custom flag specification. Attempting to use it as a dataclass keyword will raise a `ValueError`.

2. **`config_flag`**: Reserved for specifying the config file flag. Attempting to use it as a dataclass keyword will raise a `ValueError`.

3. **`config`**: Can be used as a dataclass keyword argument name, but doing so disables the default config file loading mechanism. When `config` is used as a dataclass name, it becomes a regular argument and config file loading is turned off.

```python
# This raises an error
try:
    parser = DataclassArgParser(flags=GlobalConfig)
except ValueError as e:
    print(e)  # "The keyword 'flags' is reserved..."

# This is allowed but disables config file loading
parser = DataclassArgParser(config=GlobalConfig)
result = parser.parse(["--config.name", "value"])
print(result["config"].name)  # Uses "config" as dataclass argument
```

### Complete Example with Keyword Arguments

```python
from dataclasses import dataclass, field
from dataclass_argparser import DataclassArgParser

@dataclass
class GlobalConfig:
    name: str = field(default="test", metadata={"help": "The name to use"})

parser = DataclassArgParser(
    global_config=GlobalConfig,
    flags=[(
        ('-v', '--verbose'),
        {'action': 'store_true', 'help': 'Enable verbose output'}
    )],
    config_flag=('-c', '--config'),
)
result = parser.parse()

global_config: GlobalConfig = result["global_config"]
verbose: bool = result.get("verbose", False)

print(f"Name: {global_config.name}")
print(f"Verbose: {verbose}")
```

## Custom flags and configurable config-file option

- Custom flags added via the `flags` constructor argument or via `add_flag()` are passed through to the underlying `argparse.ArgumentParser`. After `parse()` returns, any flags that are not dataclass fields (and are not the configured config-file option) appear as top-level keys in the returned dict using their argparse destination names. The parser protects dataclass entries from being overwritten; if a custom flag would collide with a dataclass key a `ValueError` is raised.

- The config-file option name can be customized with the `config_flag` constructor parameter. Provide a single option string (e.g. `'--cfg'`) or a sequence like `('-c', '--config')`. The parser records the argparse destination name for the config option so configuration loading works regardless of the option strings you choose.

Example mixing custom flags and a short config flag:

```python
from dataclasses import dataclass, field
from dataclass_argparser import DataclassArgParser

@dataclass
class Config:
  name: str = field(default="test", metadata={"help": "The name to use"})

parser = DataclassArgParser(
  Config,
  flags=[(
    ('-v', '--verbose'),
    {'action': 'store_true', 'help': 'Enable verbose output'}
  )],
  config_flag=('-c', '--config'),
)
res = parser.parse()
# res will contain: {'Config': Config(...), 'verbose': True} if --verbose passed
```

## Field Metadata

Use the `metadata` parameter in `field()` to provide help text:

```python
@dataclass
class Config:
    value: int = field(metadata={"help": "Description of this field"})
```

## Supported Types

- `str` - String values
- `int` - Integer values
- `float` - Float values
- `bool` - Boolean values
- `Literal[...]` - Choice from predefined options (e.g., `Literal["dev", "staging", "prod"]`)
- `list[T]` - List of values of type T (e.g., `list[int]`, `list[str]`)
- `tuple[T1, T2, ...]` - Tuple of fixed types (e.g., `tuple[int, float, str]`)
- `dict[K, V]` - Dictionary with key type K and value type V (e.g., `dict[str, int]`, `dict[str, str]`)
- Nested dataclasses - Dataclass types as fields with dot notation access
- Custom types (uses type name as metavar)

### List and Tuple Arguments

You can use list and tuple types in your dataclasses. The parser will handle them from the command line:

```python
from dataclasses import dataclass, field
from dataclass_argparser import DataclassArgParser

@dataclass
class ListTupleConfig:
  numbers: list[int] = field(default_factory=lambda: [1, 2, 3], metadata={"help": "A list of integers"})
  coords: tuple[int, int, int] = field(default=(0, 0, 0), metadata={"help": "A tuple of three integers"})

parser = DataclassArgParser(ListTupleConfig)
result = parser.parse()
cfg = result['ListTupleConfig']
print(cfg.numbers)
print(cfg.coords)
```

#### Command-line usage:

```bash
# List values can be provided as comma-separated or bracketed:
python script.py --ListTupleConfig.numbers 4,5,6
python script.py --ListTupleConfig.numbers "[7,8,9]"

# Tuple values can be provided as comma-separated or parenthesized:
python script.py --ListTupleConfig.coords 1,2,3
python script.py --ListTupleConfig.coords "(4,5,6)"
```

The parser will convert these arguments to the correct Python types.

### Dict Arguments

You can use dict types in your dataclasses. The parser supports multiple input formats for dictionaries:

```python
from dataclasses import dataclass, field
from dataclass_argparser import DataclassArgParser

@dataclass
class DictConfig:
    settings: dict[str, str] = field(
        default_factory=lambda: {"env": "dev", "region": "us-east"},
        metadata={"help": "Application settings"}
    )
    limits: dict[str, int] = field(
        default_factory=lambda: {"max_users": 100, "timeout": 30},
        metadata={"help": "System limits"}
    )
    rates: dict[str, float] = field(
        default_factory=lambda: {"cpu": 0.8, "memory": 0.6},
        metadata={"help": "Resource utilization rates"}
    )

parser = DataclassArgParser(DictConfig)
result = parser.parse()
cfg = result['DictConfig']
print(cfg.settings)
print(cfg.limits)
print(cfg.rates)
```

#### Command-line usage for dicts:

```bash
# JSON format (recommended for complex values)
python script.py --DictConfig.settings '{"env": "prod", "region": "us-west", "debug": "false"}'

# Key=value format (convenient for simple cases)
python script.py --DictConfig.limits "max_users=500,timeout=60"

# Mixed types work correctly
python script.py --DictConfig.rates '{"cpu": 0.9, "memory": 0.75, "disk": 0.5}'

# Empty dictionaries
python script.py --DictConfig.settings "{}"
python script.py --DictConfig.limits ""
```

**Dict Type Support:**
- `dict[str, str]` - String keys and values
- `dict[str, int]` - String keys, integer values
- `dict[str, float]` - String keys, float values
- Automatic type conversion based on annotations
- Both JSON and key=value input formats supported

### Nested Dataclasses

DataclassArgParser supports nested dataclasses, allowing you to organize configuration hierarchically:

```python
from dataclasses import dataclass, field
from dataclass_argparser import DataclassArgParser

@dataclass
class DatabaseConfig:
    host: str = field(default="localhost", metadata={"help": "Database host"})
    port: int = field(default=5432, metadata={"help": "Database port"})
    name: str = field(default="mydb", metadata={"help": "Database name"})

@dataclass
class ServerConfig:
    host: str = field(default="0.0.0.0", metadata={"help": "Server host"})
    port: int = field(default=8000, metadata={"help": "Server port"})

@dataclass
class AppConfig:
    app_name: str = field(default="MyApp", metadata={"help": "Application name"})
    database: DatabaseConfig = field(default_factory=DatabaseConfig, metadata={"help": "Database configuration"})
    server: ServerConfig = field(default_factory=ServerConfig, metadata={"help": "Server configuration"})

parser = DataclassArgParser(AppConfig)
result = parser.parse()
config = result['AppConfig']

print(f"App: {config.app_name}")
print(f"Database: {config.database.host}:{config.database.port}/{config.database.name}")
print(f"Server: {config.server.host}:{config.server.port}")
```

#### Command-line usage for nested dataclasses:

```bash
# Override nested fields using dot notation
python script.py \
  --AppConfig.app_name "ProductionApp" \
  --AppConfig.database.host "prod-db.example.com" \
  --AppConfig.database.port 3306 \
  --AppConfig.database.name "prod_db" \
  --AppConfig.server.port 443
```

#### Config file for nested dataclasses:

```json
{
  "AppConfig": {
    "app_name": "ProductionApp",
    "database": {
      "host": "prod-db.example.com",
      "port": 3306,
      "name": "prod_db"
    },
    "server": {
      "host": "0.0.0.0",
      "port": 443
    }
  }
}
```

You can also override specific nested fields from command line while loading the rest from config:

```bash
python script.py --config app_config.json --AppConfig.database.port 5433
```

### Custom Flags

DataclassArgParser allows you to mix custom command-line flags with auto-generated dataclass arguments:

```python
from dataclasses import dataclass, field
from dataclass_argparser import DataclassArgParser

@dataclass
class AppConfig:
    name: str = field(default="example", metadata={"help": "Application name"})
    port: int = field(default=8080, metadata={"help": "Port number"})

# Method 1: Add flags in constructor
parser = DataclassArgParser(
    AppConfig,
    flags=[
        ("--verbose", {"action": "store_true", "help": "Enable verbose output"}),
        {"names": ["--quiet", "-q"], "kwargs": {"action": "store_true", "help": "Quiet mode"}},
        (["--log-file", "-l"], {"type": str, "help": "Path to log file"}),
    ],
    config_flag=["-c", "--config"],  # Customize config flag
)

# Method 2: Add flags after construction using add_flag()
parser.add_flag("--debug", "-d", action="store_true", help="Enable debug mode")
parser.add_flag("--output", "-o", type=str, default="output.txt", help="Output file path")

result = parser.parse()

# Access dataclass instance
config = result["AppConfig"]
print(f"App name: {config.name}, Port: {config.port}")

# Access custom flags
if result.get("verbose"):
    print("Verbose mode enabled")
if result.get("debug"):
    print("Debug mode enabled")
if result.get("log_file"):
    print(f"Logging to: {result['log_file']}")
```

#### Command-line usage with custom flags:

```bash
python script.py \
  --AppConfig.name "MyApp" \
  --AppConfig.port 9000 \
  --verbose \
  --debug \
  --log-file /var/log/app.log \
  -o results.json
```

**Custom Flag Features:**
- Add flags via `flags` parameter in constructor
- Add flags dynamically with `add_flag()` method
- Support for short and long option names (e.g., `-v`, `--verbose`)
- Custom flags appear as top-level keys in the result dictionary
- Automatic conflict detection with dataclass field names
- Full support for all argparse argument types and options

## Config File Formats

### JSON
```json
{
  "ConfigClass": {
    "field_name": "value"
  }
}
```

### YAML (requires PyYAML)
```yaml
ConfigClass:
  field_name: value
```

## Error Handling

The parser provides clear error messages for:
- **Missing required fields**: Shows which fields need to be provided via CLI or config file
- **Invalid config file formats**: Detects malformed JSON/YAML with specific error details
- **Type validation errors**: Reports when values cannot be converted to expected types
- **Invalid literal choices**: Shows allowed values when an invalid choice is provided
- **File not found**: Clear message when config file path is invalid
- **Flag name conflicts**: Prevents custom flags from colliding with dataclass field names
- **Dict parsing errors**: Helpful messages for malformed dictionary inputs (JSON or key=value format)
- **Tuple/List length mismatches**: Validates correct number of elements for typed tuples

All errors are surfaced through argparse's error mechanism, providing consistent error reporting with usage information.

## Project Structure

```
dataclass_argparser/
├── src/
│   └── dataclass_argparser/
│       ├── __init__.py
│       └── parser.py          # Main implementation
├── tests/
│   ├── test_parser.py         # Core functionality tests
│   ├── test_list_types.py     # List type support tests
│   ├── test_tuple_types.py    # Tuple type support tests
│   ├── test_dict_types.py     # Dictionary type support tests
│   ├── test_nested_types.py   # Nested dataclass tests
│   ├── test_config_files.py   # Config file loading tests
│   ├── test_custom_flags.py   # Custom flags tests
│   └── test_default_values.py # Default value handling tests
├── examples/
│   ├── basic_example.py       # Basic usage example
│   ├── override_example.py    # Config override example
│   ├── custom_flags_example.py # Custom flags example
│   ├── example_config.json    # Sample config file
│   └── override_config.json   # Override config file
├── pixi.toml                  # Pixi package configuration
├── pyproject.toml             # Python package metadata
└── README.md                  # This file
```

## Contributing

Contributions are welcome! Please feel free to submit a Pull Request. For major changes, please open an issue first to discuss what you would like to change.

## License

This project is licensed under the MIT License.<|MERGE_RESOLUTION|>--- conflicted
+++ resolved
@@ -295,21 +295,7 @@
 ```
 
 **Parameters:**
-<<<<<<< HEAD
 - `*dataclass_types`: One or more dataclass types to generate arguments from (positional arguments). The class name will be used as the key in the result dictionary.
-- `flags` (optional): A list of custom flags to add to the underlying parser. Each item may be either:
-  - a tuple/list of `(short_flag, long_flag, kwargs_dict)` where `short_flag` and `long_flag` are option strings (e.g. `'-v'`, `'--verbose'`), and `kwargs_dict` is a dict of keyword args forwarded to `argparse.ArgumentParser.add_argument`; or
-  - a dict of the form `{'names': name_or_list, 'kwargs': {...}}`.
-  This lets you mix manually-declared flags (for example `--verbose`, `--dry-run`) with auto-generated dataclass arguments.
-- `config_flag` (optional): Customize the command-line option(s) used to load a config file. Accepts a single string (e.g. `'--cfg'`) or a list/tuple of option strings (e.g. `['-c', '--config']`). The default is `"--config"`.
-- `**dataclass_kwargs`: Dataclass types passed as keyword arguments. The keyword name will be used as the key in the result dictionary instead of the class name. This allows custom naming and more Pythonic usage.
-
-**Reserved Keywords:**
-- `flags`: Reserved for custom flag specification. Cannot be used as a dataclass keyword argument name.
-- `config_flag`: Reserved for config file flag specification. Cannot be used as a dataclass keyword argument name.
-- `config`: Can be used as a dataclass keyword argument name, but doing so will disable the default config file loading mechanism. The `config` keyword will then be treated as a regular dataclass argument.
-=======
-- `*dataclass_types`: One or more dataclass types to generate arguments from
 - `flags` (optional): A list of custom flags to add to the parser. Each item can be:
   - A tuple: `(name_or_names, kwargs_dict)` where `name_or_names` is a string like `'--verbose'` or a list like `['-v', '--verbose']`, and `kwargs_dict` contains argparse keyword arguments
   - A dict: `{'names': name_or_names, 'kwargs': {...}}` with the same structure
@@ -327,7 +313,12 @@
   - A list/tuple: `['-c', '--config']` or `('-c', '--cfg')`
 
   Default is `"--config"`. The parser will accept the specified option(s) for loading configuration files.
->>>>>>> 7d1d9a01
+- `**dataclass_kwargs`: Dataclass types passed as keyword arguments. The keyword name will be used as the key in the result dictionary instead of the class name. This allows custom naming and more Pythonic usage.
+
+**Reserved Keywords:**
+- `flags`: Reserved for custom flag specification. Cannot be used as a dataclass keyword argument name.
+- `config_flag`: Reserved for config file flag specification. Cannot be used as a dataclass keyword argument name.
+- `config`: Can be used as a dataclass keyword argument name, but doing so will disable the default config file loading mechanism. The `config` keyword will then be treated as a regular dataclass argument.
 
 #### Methods
 
@@ -353,11 +344,7 @@
 - `args`: Optional list of arguments to parse. If None, uses sys.argv.
 
 **Returns:**
-<<<<<<< HEAD
-- Dict mapping dataclass names (or custom keyword names) to their instantiated objects with parsed values.
-=======
-- Dict mapping dataclass names to their instantiated objects with parsed values. Custom flags are included as top-level keys in the dictionary.
->>>>>>> 7d1d9a01
+- Dict mapping dataclass names (or custom keyword names) to their instantiated objects with parsed values. Custom flags are included as top-level keys in the dictionary.
 
 **Raises:**
 - `SystemExit`: If required fields are not provided either as command-line arguments or in the config file.
